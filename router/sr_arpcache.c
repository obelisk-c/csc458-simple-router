--- conflicted
+++ resolved
@@ -16,18 +16,11 @@
 	time_t now;
     time(&now);
     if (difftime(now, req->sent) > 1.0) {
-<<<<<<< HEAD
         printf("Handling ARP requests...");
 		if (req->times_sent >= 5) {
 				struct sr_packet *queued_pkts = req->packets;
 				/* Send ICMP Host Unreachable to source address of all packets waiting on this request */
 				printf("Resent 5 times: Send ICMP Host Unreachable.\n");
-=======
-		if (req->times_sent >= 5) {
-			
-				struct sr_packet *queued_pkts = req->packets;
-				/* Send ICMP Host Unreachable to source address of all packets waiting on this request */
->>>>>>> aa0bc3b5
 				while (queued_pkts)
 				{
 					struct sr_if *inf = sr_get_interface(sr, queued_pkts->iface);
@@ -36,17 +29,13 @@
 					queued_pkts = queued_pkts->next;
 				}
 				sr_arpreq_destroy(&sr->cache, req);
-			
+
 		} else {
             struct sr_if* inf = sr_get_interface(sr, req->packets->iface);
             if(!inf) {
                 fprintf(stderr, "handle_arpreq: failed to get outgoing interface.\n");
                 return;
             }
-<<<<<<< HEAD
-=======
-
->>>>>>> aa0bc3b5
             /* Construct ARP request */
             int len = sizeof(sr_ethernet_hdr_t) + sizeof(sr_arp_hdr_t);
             uint8_t* arp_req = malloc(len);
@@ -75,10 +64,7 @@
             arp_hdr->ar_tip = req->ip;
 
             /* Send ARP request */
-<<<<<<< HEAD
             printf("send ARP request.\n");
-=======
->>>>>>> aa0bc3b5
             sr_send_packet(sr, arp_req, len, inf->name);
             free(arp_req);
 			req->sent = now;
@@ -86,7 +72,7 @@
 		}
 	}
 }
-/* 
+/*
   This function gets called every second. For each request sent out, we keep
   checking whether we should resend an request or destroy the arp request.
   See the comments in the header file for an idea of what it should look like.
@@ -94,11 +80,7 @@
 void sr_arpcache_sweepreqs(struct sr_instance *sr) { 
     /* Fill this in */
 	struct sr_arpreq *req;
-<<<<<<< HEAD
     for (req = sr->cache.requests; req; req = req->next)
-=======
-    for (req = &sr->cache; req; req = req->next)
->>>>>>> aa0bc3b5
         handle_arpreq(req, sr);
 }
 
