/**********************************************************************
 * file:  sr_router.c
 * date:  Mon Feb 18 12:50:42 PST 2002
 * Contact: casado@stanford.edu
 *
 * Description:
 *
 * This file contains all the functions that interact directly
 * with the routing table, as well as the main entry method
 * for routing.
 *
 **********************************************************************/

#include <stdio.h>
#include <assert.h>

#include "sr_if.h"
#include "sr_rt.h"
#include "sr_router.h"
#include "sr_protocol.h"
#include "sr_arpcache.h"
#include "sr_utils.h"

/*---------------------------------------------------------------------
 * Method: sr_init(void)
 * Scope:  Global
 *
 * Initialize the routing subsystem
 *
 *---------------------------------------------------------------------*/

void sr_init(struct sr_instance *sr)
{
    /* REQUIRES */
    assert(sr);

    /* Initialize cache and cache cleanup thread */
    sr_arpcache_init(&(sr->cache));

    pthread_attr_init(&(sr->attr));
    pthread_attr_setdetachstate(&(sr->attr), PTHREAD_CREATE_JOINABLE);
    pthread_attr_setscope(&(sr->attr), PTHREAD_SCOPE_SYSTEM);
    pthread_attr_setscope(&(sr->attr), PTHREAD_SCOPE_SYSTEM);
    pthread_t thread;

    pthread_create(&thread, &(sr->attr), sr_arpcache_timeout, sr);

    /* Add initialization code here! */

} /* -- sr_init -- */

/*---------------------------------------------------------------------
 * Method: sr_handlepacket(uint8_t* p,char* interface)
 * Scope:  Global
 *
 * This method is called each time the router receives a packet on the
 * interface.  The packet buffer, the packet length and the receiving
 * interface are passed in as parameters. The packet is complete with
 * ethernet headers.
 *
 * Note: Both the packet buffer and the character's memory are handled
 * by sr_vns_comm.c that means do NOT delete either.  Make a copy of the
 * packet instead if you intend to keep it around beyond the scope of
 * the method call.
 *
 *---------------------------------------------------------------------*/

void sr_handlepacket(struct sr_instance *sr,
                     uint8_t *packet /* lent */,
                     unsigned int len,
                     char *interface /* lent */)
{
    /* REQUIRES */
    assert(sr);
    assert(packet);
    assert(interface);

    printf("*** -> Received packet of length %d \n", len);

    if (len < sizeof(sr_ethernet_hdr_t))
    {
        fprintf(stderr, "sr_handlepacket: Ethernet packet doesn't meet minimum length.\n");
        return;
    }

    sr_ethernet_hdr_t *eth_hdr = (sr_ethernet_hdr_t *)packet;

    /* It's an ARP Packet type*/
    if (ethertype(packet) == ethertype_arp)
    {
        if (len < sizeof(sr_ethernet_hdr_t) + sizeof(sr_arp_hdr_t))
        {
            fprintf(stderr, "sr_handlepacket: ARP packet doesn't meet minimum length.\n");
            return;
        }

        /* ARP header is after the Ethernet header */
        sr_arp_hdr_t *arp_hdr = (sr_arp_hdr_t *)(packet + sizeof(sr_ethernet_hdr_t));

        /* Check hardware format code */
        if (ntohs(arp_hdr->ar_hrd) != arp_hrd_ethernet)
        {
            fprintf(stderr, "sr_handlepacket: unknown hardware address format.\n");
            return;
        }

        /* Check if protocol type is valid */
        if (ntohs(arp_hdr->ar_pro) != ethertype_ip)
        {
            fprintf(stderr, "sr_handlepacket: invalid protocol type.\n");
            return;
        }

        /*
         * For ARP Requests: Send an ARP reply if the target IP address is one of your router’s IP addresses.
         * For ARP Replies: Cache the entry if the target IP address is one of your router’s IP addresses.
         * Check if target IP is one of router's IP addresses.
         * */
        struct sr_if *if_walker = sr->if_list;
        while (if_walker->next)
        {
            if (if_walker->ip == arp_hdr->ar_tip)
            {
                handle_arp(sr, arp_hdr, if_walker);
                return;
            }
            if_walker = if_walker->next;
        }
        fprintf(stderr, "sr_handlepacket: target IP cannot be found.\n");
    }
    /* It's a IP Packet type*/
    else if (ethertype(packet) == ethertype_ip)
    {
        /* Handle IP Packet */
<<<<<<< HEAD
		if (len < sizeof(sr_ethernet_hdr_t) + sizeof(sr_ip_hdr_t))
=======
        /* Verify length */
        if (len < sizeof(sr_ethernet_hdr_t) + sizeof(sr_ip_hdr_t))
>>>>>>> ee44c63a
        {
            fprintf(stderr, "sr_handlepacket: IP packet doesn't meet minimum length.\n");
            return;
        }

        /* IP header is after the Ethernet header */
        sr_ip_hdr_t *ip_hdr = (sr_arp_hdr_t *)(packet + sizeof(sr_ethernet_hdr_t));

        /* Verify checksum */
        uint16_t checksum = ip_hdr->ip_sum;
        ip_hdr->ip_sum = 0;
        if (checksum != cksum(ip_hdr, sizeof(sr_ip_hdr_t)))
        {
            fprintf(stderr, "sr_handlepacket: IP packet has incorrect checksum.\n");
            return;
        }

        /* Check if the IP address matches the current router's IP addresses */
        struct sr_if *if_walker = sr->if_list;
        while (if_walker->next)
        {
            if (if_walker->ip == ip_hdr->ip_dst)
            {
<<<<<<< HEAD
				handle_ip(sr, ip_hdr, if_walker, packet, len)
=======
                handle_ip(sr, ip_hdr, if_walker, packet);
>>>>>>> ee44c63a
                return;
            }
            if_walker = if_walker->next;
        }
<<<<<<< HEAD
        forward_ip(sr, ip_hdr, packet, if_walker);
=======
        forward_ip(sr, ip_hdr, eth_hdr, packet, len);
>>>>>>> ee44c63a
    }
    else
    {
        /* Drop the packet */
        printf("Drop the packet.\n");
    }

} /* end sr_ForwardPacket */

void handle_arp(struct sr_instance *sr, sr_arp_hdr_t *arp_hdr, struct sr_if *inf)
{
    switch (ntohs(arp_hdr->ar_op))
    {
    case arp_op_request:
    {
        printf("Received an ARP request\n");
        /* Construct ARP reply */
        unsigned int len = sizeof(sr_ethernet_hdr_t);
        uint8_t *arp_reply = malloc(len);

        /* Set Ethernet Header */
        sr_ethernet_hdr_t *reply_eth_hdr = (sr_ethernet_hdr_t *)arp_reply;
        memcpy(reply_eth_hdr->ether_dhost, reply_eth_hdr->ether_shost, ETHER_ADDR_LEN);
        memcpy(reply_eth_hdr->ether_shost, inf->addr, ETHER_ADDR_LEN);

        /* Set ARP Header */
        sr_arp_hdr_t *reply_arp_hdr = (sr_arp_hdr_t *)(arp_reply + sizeof(sr_ethernet_hdr_t));
        reply_arp_hdr->ar_hrd = arp_hdr->ar_hrd;
        reply_arp_hdr->ar_pro = arp_hdr->ar_pro;
        reply_arp_hdr->ar_hln = arp_hdr->ar_hln;
        reply_arp_hdr->ar_pln = arp_hdr->ar_pln;
        reply_arp_hdr->ar_op = htons(arp_op_reply);
        /* set sender MAC to be interface's MAC */
        memcpy(reply_arp_hdr->ar_sha, inf->addr, ETHER_ADDR_LEN);
        /* set sender IP to be interface's IP */
        reply_arp_hdr->ar_sip = inf->ip;
        /* set target MAC to be the packet's sender MAC */
        memcpy(reply_arp_hdr->ar_tha, arp_hdr->ar_sha, ETHER_ADDR_LEN);
        /* set target IP to be the packet's sender IP */
        reply_arp_hdr->ar_tip = arp_hdr->ar_sip;

        printf("Send ARP reply.\n");
        sr_send_packet(sr, arp_reply, len, inf->name);
        free(arp_reply);
        break;
    }
    case arp_op_reply:
    {
        printf("Received an ARP reply.\n");
        /* Look up request queue */
        struct sr_arpreq *queued = sr_arpcache_insert(&sr->cache, arp_hdr->ar_sha, arp_hdr->ar_sip);
        if (queued)
        {
            struct sr_packet *queued_pkts = queued->packets;
            /* Send outstanding packets */
            while (queued_pkts)
            {
                struct sr_if *inf = sr_get_interface(sr, queued_pkts->iface);
                if (inf)
                {
                    sr_ethernet_hdr_t *eth_hdr = (sr_ethernet_hdr_t *)(queued_pkts->buf);
                    memcpy(eth_hdr->ether_dhost, arp_hdr->ar_sha, ETHER_ADDR_LEN);
                    memcpy(eth_hdr->ether_shost, inf->addr, ETHER_ADDR_LEN);
                    sr_send_packet(sr, queued_pkts->buf, queued_pkts->len, queued_pkts->iface);
                }
                queued_pkts = queued_pkts->next;
            }
            sr_arpreq_destroy(&sr->cache, queued);
        }
        break;
    }
    }
}
void handle_ip(struct sr_instance *sr, sr_ip_hdr_t *ip_hdr, struct sr_if *inf, uint8_t *packet, unsigned int len)
{
    /* Verify checksum here*/

    if (ip_hdr->ip_p == ip_protocol_icmp)
    {
        printf("An ICMP message.\n");

<<<<<<< HEAD
		if (len < sizeof(sr_ethernet_hdr_t) + sizeof(sr_ip_hdr_t) + sizeof(sr_icmp_hdr_t)) {
			fprintf(stderr, "handle_ip: ICMP header doesn't meet minimum length.\n");
            return;
		}

		/* ICMP header is after the IP header */
        sr_icmp_hdr_t* icmp_hdr = (sr_icmp_hdr_t*)(ip_hdr + sizeof(sr_ip_hdr_t));

        /* if it's an ICMP echo request, send echo reply */
        if(icmp_hdr->icmp_type == 0) {
			/* Construct ICMP echo reply */
			send_icmp_message(sr, packet, inf, 0, 0);
=======
        /* ICMP header is after the IP header */
        sr_icmp_hdr_t *icmp_hdr = (sr_icmp_hdr_t *)(ip_hdr + sizeof(sr_ip_hdr_t));

        /* if it's an ICMP echo request, send echo reply */
        if (icmp_hdr->icmp_type == 0)
        {
            /* Construct ICMP echo reply */
            send_icmp_message(sr, packet, inf, 0, 0);
>>>>>>> ee44c63a
        }
    }
    else
    {
        printf("A TCP/UDP message.\n");
        /* Send ICMP type 3 code 3: Port Unreachable */
        send_icmp_message(sr, packet, inf, 3, 3);
    }
}

void send_icmp_message(struct sr_instance *sr, uint8_t *packet, struct sr_if *inf, uint8_t icmp_type, uint8_t icmp_code)
{
    /* Construct ICMP Message */
    int len = sizeof(sr_ethernet_hdr_t);
    uint8_t *icmp_packet = malloc(len);
    memcpy(icmp_packet, packet, len);

    /* Modify Ethernet and IP header */
    sr_ethernet_hdr_t *eth_hdr = (sr_ethernet_hdr_t *)icmp_packet;
    memcpy(eth_hdr->ether_dhost, eth_hdr->ether_shost, sizeof(uint8_t) * ETHER_ADDR_LEN);
    memcpy(eth_hdr->ether_shost, inf->addr, sizeof(uint8_t) * ETHER_ADDR_LEN);

    sr_ip_hdr_t *ip_hdr = (sr_ip_hdr_t *)(icmp_packet + sizeof(sr_ethernet_hdr_t));
    uint32_t temp = ip_hdr->ip_src;
    ip_hdr->ip_src = ip_hdr->ip_dst;
    ip_hdr->ip_dst = temp;
    memset(&(ip_hdr->ip_sum), 0, sizeof(uint16_t));
    ip_hdr->ip_sum = cksum(ip_hdr, sizeof(sr_ip_hdr_t));

    /* Modify ICMP header */
    sr_icmp_hdr_t *icmp_hdr = (sr_icmp_hdr_t *)(icmp_packet + sizeof(sr_ethernet_hdr_t) + sizeof(sr_ip_hdr_t));
    icmp_hdr->icmp_type = icmp_type;
    icmp_hdr->icmp_code = icmp_code;
    memset(&(icmp_hdr->icmp_sum), 0, sizeof(uint16_t));
    if (icmp_type == 0)
        icmp_hdr->icmp_sum = cksum(icmp_hdr, sizeof(sr_icmp_hdr_t));
    else if (icmp_type == 3)
        icmp_hdr->icmp_sum = cksum(icmp_hdr, sizeof(sr_icmp_t3_hdr_t));

    sr_send_packet(sr, icmp_packet, len, inf->name);
    free(icmp_packet);
}

<<<<<<< HEAD
void forward_ip(struct sr_instance *sr, sr_ip_hdr_t *ip_hdr, struct sr_if *inf, uint8_t *packet)
=======
void forward_ip(struct sr_instance *sr, sr_ip_hdr_t *ip_hdr, sr_ethernet_hdr_t *eth_hdr, uint8_t *packet, unsigned int len)
>>>>>>> ee44c63a
{
    /* Sanity Check: Minimum Length & Checksum*/

    /* Decrement TTL by 1 */
    ip_hdr->ip_ttl--;
    if (ip_hdr->ip_ttl == 0)
    {
        /* Send ICMP Message Time Exceeded */
		send_icmp_message(sr, packet, inf, 11, 0);
        return;
    }

    /* Recompute checksum and add back in */
    ip_hdr->ip_sum = cksum(ip_hdr, sizeof(sr_ip_hdr_t));

    /* Check the routing table and compare the values to the destination IP address */
    struct sr_rt *cur_node = sr->routing_table;
    uint32_t matching_mask = 0;
    uint32_t matching_address;
    char inf[sr_IFACE_NAMELEN];

    while (cur_node->next)
    {
        /* Compare the packet destination and the destination in the routing table node, record how many bits match */
        check_longest_prefix(cur_node, ip_hdr->ip_dst, &matching_mask, &matching_address, inf);
    }
    if (matching_address)
    {
        /* 
		* Check the ARP cache for the next-hop MAC address corresponding to the next-hop IP 
		* If it's there, send it
		* Otherwise, send an ARP request for the next-hop IP (if one hasn’t been sent within the last second), and add the packet to the queue of packets waiting on this ARP request.
		*/
        struct sr_arpentry *matching_entry = sr_arpcache_lookup(&sr->cache, matching_address);
        /* Update the destination and source information for this package */
        if (matching_entry)
        {
            memcpy(eth_hdr->ether_dhost, matching_entry->mac, ETHER_ADDR_LEN);
            memcpy(eth_hdr->ether_shost, sr_get_interface(sr, inf)->addr, ETHER_ADDR_LEN);
            sr_send_packet(sr, packet, len, inf);
            free(matching_entry);
        }
        else
        {
            /* There was no entry in the ARP cache */
            struct arp_req *req = sr_arpcache_queuereq(&sr->cache, matching_address, packet, len, inf);
            handle_arpreq(req, sr);
        }
    }
    else
    {

<<<<<<< HEAD
    } else {
		send_icmp_message(sr, packet, inf, 3, 0);
		/* Send ICMP Net unreachable */

	}
=======
        /* Send ICMP Net unreachable */
    }
>>>>>>> ee44c63a
    /* If we get here, then matching_address was null, then we drop the packet and send an error */
}

void check_longest_prefix(struct sr_rt *cur_node, uint32_t packet_dest, uint32_t *matching_mask, uint32_t *matching_address, char *inf)
{
    /* Mask the packet's destination address to get the prefix */
    int masked_dest = packet_dest & cur_node->mask.s_addr;
    /* If the prefix matches the entry's destination as well, it's a match */
    /* If doesn't work try: if (masked_dest == cur_node->dest.s_addr & cur_node->mask.s_addr) instead */
    if (masked_dest == cur_node->dest.s_addr & cur_node->mask.s_addr)
    {
        /* If this is true then we know that this match is our best match (since the number of bits compared was higher)
         Save the data for comparison later */
        if (cur_node->mask.s_addr > *matching_mask)
        {
            *matching_mask = cur_node->mask.s_addr;
            *matching_address = cur_node->gw.s_addr;
            strncpy(inf, cur_node->interface, sr_IFACE_NAMELEN);
        }
        /* If it's false then it's not our best match, just ignore it */
    }
    /* If the prefix doesn't match then we do nothing */
}

/* If the destinatino IP address doesn't match the router, then forward it
 Take the destination IP address, compare it to the routing table (longest prefix matching)
 If it matches some pair in the routing table
 Use the ARP cache to see if we can find the MAC address of the target IP
 If we can, we send out the packet using the target MAC address
 If we can't then we broadcast an ARP request, and do the steps above after receiving a reply (or an error if no replies after 5 attempts)
 If it doesn't match some pair in the routing table
 Send an error back to the client */<|MERGE_RESOLUTION|>--- conflicted
+++ resolved
@@ -132,12 +132,7 @@
     else if (ethertype(packet) == ethertype_ip)
     {
         /* Handle IP Packet */
-<<<<<<< HEAD
 		if (len < sizeof(sr_ethernet_hdr_t) + sizeof(sr_ip_hdr_t))
-=======
-        /* Verify length */
-        if (len < sizeof(sr_ethernet_hdr_t) + sizeof(sr_ip_hdr_t))
->>>>>>> ee44c63a
         {
             fprintf(stderr, "sr_handlepacket: IP packet doesn't meet minimum length.\n");
             return;
@@ -161,20 +156,12 @@
         {
             if (if_walker->ip == ip_hdr->ip_dst)
             {
-<<<<<<< HEAD
-				handle_ip(sr, ip_hdr, if_walker, packet, len)
-=======
-                handle_ip(sr, ip_hdr, if_walker, packet);
->>>>>>> ee44c63a
+				        handle_ip(sr, ip_hdr, if_walker, packet, len)
                 return;
             }
             if_walker = if_walker->next;
         }
-<<<<<<< HEAD
-        forward_ip(sr, ip_hdr, packet, if_walker);
-=======
         forward_ip(sr, ip_hdr, eth_hdr, packet, len);
->>>>>>> ee44c63a
     }
     else
     {
@@ -256,7 +243,6 @@
     {
         printf("An ICMP message.\n");
 
-<<<<<<< HEAD
 		if (len < sizeof(sr_ethernet_hdr_t) + sizeof(sr_ip_hdr_t) + sizeof(sr_icmp_hdr_t)) {
 			fprintf(stderr, "handle_ip: ICMP header doesn't meet minimum length.\n");
             return;
@@ -269,16 +255,6 @@
         if(icmp_hdr->icmp_type == 0) {
 			/* Construct ICMP echo reply */
 			send_icmp_message(sr, packet, inf, 0, 0);
-=======
-        /* ICMP header is after the IP header */
-        sr_icmp_hdr_t *icmp_hdr = (sr_icmp_hdr_t *)(ip_hdr + sizeof(sr_ip_hdr_t));
-
-        /* if it's an ICMP echo request, send echo reply */
-        if (icmp_hdr->icmp_type == 0)
-        {
-            /* Construct ICMP echo reply */
-            send_icmp_message(sr, packet, inf, 0, 0);
->>>>>>> ee44c63a
         }
     }
     else
@@ -322,11 +298,7 @@
     free(icmp_packet);
 }
 
-<<<<<<< HEAD
-void forward_ip(struct sr_instance *sr, sr_ip_hdr_t *ip_hdr, struct sr_if *inf, uint8_t *packet)
-=======
 void forward_ip(struct sr_instance *sr, sr_ip_hdr_t *ip_hdr, sr_ethernet_hdr_t *eth_hdr, uint8_t *packet, unsigned int len)
->>>>>>> ee44c63a
 {
     /* Sanity Check: Minimum Length & Checksum*/
 
@@ -355,8 +327,8 @@
     }
     if (matching_address)
     {
-        /* 
-		* Check the ARP cache for the next-hop MAC address corresponding to the next-hop IP 
+        /*
+		* Check the ARP cache for the next-hop MAC address corresponding to the next-hop IP
 		* If it's there, send it
 		* Otherwise, send an ARP request for the next-hop IP (if one hasn’t been sent within the last second), and add the packet to the queue of packets waiting on this ARP request.
 		*/
@@ -379,16 +351,11 @@
     else
     {
 
-<<<<<<< HEAD
     } else {
 		send_icmp_message(sr, packet, inf, 3, 0);
 		/* Send ICMP Net unreachable */
 
 	}
-=======
-        /* Send ICMP Net unreachable */
-    }
->>>>>>> ee44c63a
     /* If we get here, then matching_address was null, then we drop the packet and send an error */
 }
 
