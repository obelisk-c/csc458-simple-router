/**********************************************************************
 * file:  sr_router.c
 * date:  Mon Feb 18 12:50:42 PST 2002
 * Contact: casado@stanford.edu
 *
 * Description:
 *
 * This file contains all the functions that interact directly
 * with the routing table, as well as the main entry method
 * for routing.
 *
 **********************************************************************/

#include <stdio.h>
#include <assert.h>
#include <string.h>
#include <stdlib.h>

#include "sr_if.h"
#include "sr_rt.h"
#include "sr_router.h"
#include "sr_protocol.h"
#include "sr_arpcache.h"
#include "sr_utils.h"

/*---------------------------------------------------------------------
 * Method: sr_init(void)
 * Scope:  Global
 *
 * Initialize the routing subsystem
 *
 *---------------------------------------------------------------------*/

void sr_init(struct sr_instance *sr)
{
    /* REQUIRES */
    assert(sr);

    /* Initialize cache and cache cleanup thread */
    sr_arpcache_init(&(sr->cache));

    pthread_attr_init(&(sr->attr));
    pthread_attr_setdetachstate(&(sr->attr), PTHREAD_CREATE_JOINABLE);
    pthread_attr_setscope(&(sr->attr), PTHREAD_SCOPE_SYSTEM);
    pthread_attr_setscope(&(sr->attr), PTHREAD_SCOPE_SYSTEM);
    pthread_t thread;

    pthread_create(&thread, &(sr->attr), sr_arpcache_timeout, sr);

    /* Add initialization code here! */

} /* -- sr_init -- */

/*---------------------------------------------------------------------
 * Method: sr_handlepacket(uint8_t* p,char* interface)
 * Scope:  Global
 *
 * This method is called each time the router receives a packet on the
 * interface.  The packet buffer, the packet length and the receiving
 * interface are passed in as parameters. The packet is complete with
 * ethernet headers.
 *
 * Note: Both the packet buffer and the character's memory are handled
 * by sr_vns_comm.c that means do NOT delete either.  Make a copy of the
 * packet instead if you intend to keep it around beyond the scope of
 * the method call.
 *
 *---------------------------------------------------------------------*/

void sr_handlepacket(struct sr_instance *sr,
                     uint8_t *packet /* lent */,
                     unsigned int len,
                     char *interface /* lent */)
{
    /* REQUIRES */
    assert(sr);
    assert(packet);
    assert(interface);

    printf("*** -> Received packet of length %d \n", len);

    if (len < sizeof(sr_ethernet_hdr_t))
    {
        fprintf(stderr, "sr_handlepacket: Ethernet packet doesn't meet minimum length.\n");
        return;
    }

    sr_ethernet_hdr_t *eth_hdr = (sr_ethernet_hdr_t *)packet;

    /* It's an ARP Packet type*/
    if (ethertype(packet) == ethertype_arp)
    {
        if (len < sizeof(sr_ethernet_hdr_t) + sizeof(sr_arp_hdr_t))
        {
            fprintf(stderr, "sr_handlepacket: ARP packet doesn't meet minimum length.\n");
            return;
        }

        sr_arp_hdr_t *arp_hdr = (sr_arp_hdr_t *)(packet + sizeof(sr_ethernet_hdr_t));

        printf("------------ It's an ARP Packet ----------------\n");
        print_hdr_eth(packet);
        print_hdr_arp(packet + sizeof(sr_ethernet_hdr_t));
        printf("------------------------------------------------\n");

        /*
         * For ARP Requests: Send an ARP reply if the target IP address is one of your router’s IP addresses.
         * For ARP Replies: Cache the entry if the target IP address is one of your router’s IP addresses.
         * Check if target IP is one of router's IP addresses.
         * */
        struct sr_if *if_walker = sr->if_list;
        while (if_walker)
        {
            if (if_walker->ip == arp_hdr->ar_tip)
            {
                handle_arp(sr, arp_hdr, packet, if_walker);
                return;
            }
            if_walker = if_walker->next;
        }
        printf("sr_handlepacket: target IP cannot be found.\n");
    }
    /* It's a IP Packet type*/
    else if (ethertype(packet) == ethertype_ip)
    {
        /* Handle IP Packet */
        if (len < sizeof(sr_ethernet_hdr_t) + sizeof(sr_ip_hdr_t))
        {
            printf("sr_handlepacket: IP packet doesn't meet minimum length.\n");
            return;
        }

        /* IP header is after the Ethernet header */
        sr_ip_hdr_t *ip_hdr = (sr_ip_hdr_t *)(packet + sizeof(sr_ethernet_hdr_t));

        printf("----------- It's an IP Packet ------------\n");
        print_hdr_eth(packet);
        print_hdr_ip(packet + sizeof(sr_ethernet_hdr_t));
        printf("------------------------------------------\n");

        /* Verify checksum */
        uint16_t checksum = ip_hdr->ip_sum;
        ip_hdr->ip_sum = 0;
        if (checksum != cksum(ip_hdr, sizeof(sr_ip_hdr_t)))
        {
            printf("sr_handlepacket: IP packet has incorrect checksum.\n");
            return;
        }

        /* Check if the IP address matches the current router's IP addresses */
        struct sr_if *if_walker = sr->if_list;
        struct sr_if *src_inf = sr_get_interface(sr, interface);
        while (if_walker)
        {
            if (if_walker->ip == ip_hdr->ip_dst)
            {
                /* Get the struct from the name */
                handle_ip(sr, ip_hdr, src_inf, packet, len);
                return;
            }
            if_walker = if_walker->next;
        }
        forward_ip(sr, ip_hdr, eth_hdr, packet, len, src_inf);
    }

} /* end sr_ForwardPacket */

void handle_arp(struct sr_instance *sr, sr_arp_hdr_t *arp_hdr, uint8_t *packet, struct sr_if *inf)
{
    switch (ntohs(arp_hdr->ar_op))
    {
    case arp_op_request:
    {
        printf("Received an ARP request\n");
        /* Construct ARP reply */
        unsigned int len = sizeof(sr_ethernet_hdr_t) + sizeof(sr_arp_hdr_t);
        uint8_t *arp_reply = malloc(len);

        /* Set Ethernet Header */
        sr_ethernet_hdr_t *reply_eth_hdr = (sr_ethernet_hdr_t *)arp_reply;
        memcpy(reply_eth_hdr->ether_dhost, ((sr_ethernet_hdr_t *)packet)->ether_shost, ETHER_ADDR_LEN);
        memcpy(reply_eth_hdr->ether_shost, inf->addr, ETHER_ADDR_LEN);
        reply_eth_hdr->ether_type = htons(ethertype_arp);

        /* Set ARP Header */
        sr_arp_hdr_t *reply_arp_hdr = (sr_arp_hdr_t *)(arp_reply + sizeof(sr_ethernet_hdr_t));
        reply_arp_hdr->ar_hrd = arp_hdr->ar_hrd;
        reply_arp_hdr->ar_pro = arp_hdr->ar_pro;
        reply_arp_hdr->ar_hln = arp_hdr->ar_hln;
        reply_arp_hdr->ar_pln = arp_hdr->ar_pln;
        reply_arp_hdr->ar_op = htons(arp_op_reply);

        /* set sender MAC to be interface's MAC and set sender IP to be interface's IP*/
        memcpy(reply_arp_hdr->ar_sha, inf->addr, ETHER_ADDR_LEN);
        reply_arp_hdr->ar_sip = inf->ip;
        /* set target MAC to be the packet's sender MAC and set target IP to be the packet's sender IP*/
        memcpy(reply_arp_hdr->ar_tha, arp_hdr->ar_sha, ETHER_ADDR_LEN);
        reply_arp_hdr->ar_tip = arp_hdr->ar_sip;

        printf("------------ ARP Reply ------------------\n");
        print_hdr_eth(arp_reply);
        print_hdr_arp(arp_reply + sizeof(sr_ethernet_hdr_t));
        printf("-----------------------------------------\n");

        sr_send_packet(sr, arp_reply, len, inf->name);
        free(arp_reply);
        break;
    }
    case arp_op_reply:
    {
        printf("Received an ARP reply.\n");
        /* Look up request queue */
        struct sr_arpreq *queued = sr_arpcache_insert(&sr->cache, arp_hdr->ar_sha, arp_hdr->ar_sip);
        if (queued)
        {
            struct sr_packet *queued_pkts = queued->packets;
            /* Send outstanding packets */
            while (queued_pkts)
            {
                struct sr_if *inf = sr_get_interface(sr, queued_pkts->iface);
                if (inf)
                {
                    sr_ethernet_hdr_t *eth_hdr = (sr_ethernet_hdr_t *)(queued_pkts->buf);
                    memcpy(eth_hdr->ether_dhost, arp_hdr->ar_sha, ETHER_ADDR_LEN);
                    memcpy(eth_hdr->ether_shost, inf->addr, ETHER_ADDR_LEN);
                    sr_send_packet(sr, queued_pkts->buf, queued_pkts->len, queued_pkts->iface);
                }
                queued_pkts = queued_pkts->next;
            }
            sr_arpreq_destroy(&sr->cache, queued);
        }
        break;
    }
    }
}
void handle_ip(struct sr_instance *sr, sr_ip_hdr_t *ip_hdr, struct sr_if *inf, uint8_t *packet, unsigned int len)
{
    if (ip_hdr->ip_p == ip_protocol_icmp)
    {
        printf("An ICMP message.\n");

        if (len < sizeof(sr_ethernet_hdr_t) + sizeof(sr_ip_hdr_t) + sizeof(sr_icmp_hdr_t))
        {
            printf("handle_ip: ICMP header doesn't meet minimum length.\n");
            return;
        }

        /* ICMP header is after the IP header */
        sr_icmp_hdr_t *icmp_hdr = (sr_icmp_hdr_t *)(packet + sizeof(sr_ethernet_hdr_t) + sizeof(sr_ip_hdr_t));
        printf("------------ ICMP HDR ------------------\n");
        print_hdr_icmp(packet + sizeof(sr_ethernet_hdr_t) + sizeof(sr_ip_hdr_t));
        printf("-----------------------------------------\n");

        /* if it's an ICMP echo request, send echo reply */
        if (icmp_hdr->icmp_type == 8)
        {
            /* Construct ICMP echo reply */
            send_icmp_message(sr, packet, inf, 0, 0, len);
        }
    }
    else
    {
        printf("A TCP/UDP message.\n");
        /* Send ICMP type 3 code 3: Port Unreachable */
        send_icmp_message(sr, packet, inf, 3, 3, len);
    }
}

void send_icmp_message(struct sr_instance *sr, uint8_t *packet, struct sr_if *inf, uint8_t icmp_type, uint8_t icmp_code, unsigned int len)
{
    uint8_t *icmp_packet;
    unsigned int icmp_packet_len;
    if (icmp_type == 0)
    { /* Echo Reply */
        icmp_packet_len = len;
    }
    else
    {
        icmp_packet_len = sizeof(sr_ethernet_hdr_t) + sizeof(sr_ip_hdr_t) + sizeof(sr_icmp_t3_hdr_t);
    }
    icmp_packet = malloc(icmp_packet_len);
    memcpy(icmp_packet, packet, icmp_packet_len);

    sr_ethernet_hdr_t *eth_hdr = (sr_ethernet_hdr_t *)icmp_packet;
    memcpy(eth_hdr->ether_dhost, eth_hdr->ether_shost, sizeof(uint8_t) * ETHER_ADDR_LEN);
    memcpy(eth_hdr->ether_shost, inf->addr, sizeof(uint8_t) * ETHER_ADDR_LEN);
    eth_hdr->ether_type = htons(ethertype_ip);

    sr_ip_hdr_t *ip_hdr = (sr_ip_hdr_t *)(icmp_packet + sizeof(sr_ethernet_hdr_t));

    /* Choose which interface to send it out on */
    if ((icmp_type == 0 && icmp_code == 0) || (icmp_type == 3 && icmp_code == 3))
    { /* If echo reply or port unreachable, it was meant for a router interface, so use the source destination */
        ip_hdr->ip_src = ((sr_ip_hdr_t *)(packet + sizeof(sr_ethernet_hdr_t)))->ip_dst;
    }
    else
    { /* Otherwise, use any ip from the router itself */
        ip_hdr->ip_src = inf->ip;
    }
    ip_hdr->ip_dst = ((sr_ip_hdr_t *)(packet + sizeof(sr_ethernet_hdr_t)))->ip_src;
    ip_hdr->ip_ttl = 64;
    ip_hdr->ip_sum = 0;
    ip_hdr->ip_p = ip_protocol_icmp;
    if (icmp_type == 3)
        ip_hdr->ip_len = htons(sizeof(sr_ip_hdr_t) + sizeof(sr_icmp_t3_hdr_t));
    ip_hdr->ip_sum = cksum(ip_hdr, sizeof(sr_ip_hdr_t));

    /* Modify ICMP header */
    if (icmp_type == 0 && icmp_code == 0) /* Echo Reply */
    {
        sr_icmp_hdr_t *icmp_hdr = (sr_icmp_hdr_t *)(icmp_packet + sizeof(sr_ethernet_hdr_t) + sizeof(sr_ip_hdr_t));
        icmp_hdr->icmp_type = icmp_type;
        icmp_hdr->icmp_code = icmp_code;
        icmp_hdr->icmp_sum = 0;
        icmp_hdr->icmp_sum = cksum(icmp_hdr, len - sizeof(sr_ethernet_hdr_t) - sizeof(sr_ip_hdr_t));
    }
    else
    {
        sr_icmp_t3_hdr_t *icmp_hdr = (sr_icmp_t3_hdr_t *)(icmp_packet + sizeof(sr_ethernet_hdr_t) + sizeof(sr_ip_hdr_t));
        icmp_hdr->icmp_type = icmp_type;
        icmp_hdr->icmp_code = icmp_code;
        icmp_hdr->icmp_sum = 0;
        icmp_hdr->next_mtu = 0;
        icmp_hdr->unused = 0;
        /* Copy the internet header into the data */
        memcpy(icmp_hdr->data, packet + sizeof(sr_ethernet_hdr_t), sizeof(sr_ip_hdr_t));
        /* Copy the first 8 bytes of original datagram's data into the data */
        memcpy(icmp_hdr->data + sizeof(sr_ip_hdr_t), packet + sizeof(sr_ethernet_hdr_t) + sizeof(sr_ip_hdr_t), 8);
        icmp_hdr->icmp_sum = cksum(icmp_hdr, sizeof(sr_icmp_t3_hdr_t));
    }

    printf("----------- Send ICMP Message ------------\n");
    print_hdr_eth(icmp_packet);
    print_hdr_ip(icmp_packet + sizeof(sr_ethernet_hdr_t));
    print_hdr_icmp(icmp_packet + sizeof(sr_ethernet_hdr_t) + sizeof(sr_ip_hdr_t));
    printf("------------------------------------------\n");

    /* sr_send_packet(sr, icmp_packet, icmp_packet_len, inf->name); */

<<<<<<< HEAD
    /* Initiate ARP Request if it's an echo reply */
    if (icmp_type == 0 && icmp_code == 0) {
        if (sr_arpcache_lookup(&sr->cache, ip_hdr->ip_dst)) {
            sr_send_packet(sr, icmp_packet, icmp_packet_len, inf->name);
        } else {
            struct sr_arpreq *req = sr_arpcache_queuereq(&sr->cache, ip_hdr->ip_dst, icmp_packet, icmp_packet_len, inf->name);
            handle_arpreq(req, sr);
        }
=======
    /* Send ARP Request if it's an echo reply */
    /*if (icmp_type == 0 && icmp_code == 0) {*/
    struct sr_arpentry *entry = sr_arpcache_lookup(&sr->cache, ip_hdr->ip_dst);
    if (entry)
    {
        /* We have the entry in the cache, copy the mac address in and let it go */
        memcpy(eth_hdr->ether_dhost, entry->mac, sizeof(uint8_t) * ETHER_ADDR_LEN);
        sr_send_packet(sr, icmp_packet, icmp_packet_len, inf->name);
    }
    else
    {
        struct sr_arpreq *req = sr_arpcache_queuereq(&sr->cache, ip_hdr->ip_dst, icmp_packet, icmp_packet_len,
                                                     inf->name);
        handle_arpreq(req, sr);
>>>>>>> dacae074
    }
    /*}*/

    /* Send to outgoing interface for destination host unreachable */
    if (icmp_type == 3 && icmp_code == 1) {
        struct sr_rt *cur_node;
        uint32_t matching_mask = 0, matching_address;
        char tar_inf[sr_IFACE_NAMELEN];
        for (cur_node = sr->routing_table; cur_node; cur_node = cur_node->next)
            check_longest_prefix(cur_node, ip_hdr->ip_dst, &matching_mask, &matching_address, tar_inf);
        if (matching_address) {
            struct sr_arpentry *entry = sr_arpcache_lookup(&sr->cache, matching_address);
            if (entry) {
                sr_ethernet_hdr_t *eth_hdr = (sr_ethernet_hdr_t *)icmp_packet;
                memcpy(eth_hdr->ether_dhost, entry->mac, ETHER_ADDR_LEN);
                memcpy(eth_hdr->ether_shost, sr_get_interface(sr, tar_inf)->addr, ETHER_ADDR_LEN);
                sr_send_packet(sr, icmp_packet, icmp_packet_len, tar_inf);
                free(entry);
            } else {
                struct sr_arpreq *req = sr_arpcache_queuereq(&sr->cache, matching_address, icmp_packet, icmp_packet_len, tar_inf);
                handle_arpreq(req, sr);
            }

        }
    }

    free(icmp_packet);
}

void forward_ip(struct sr_instance *sr, sr_ip_hdr_t *ip_hdr, sr_ethernet_hdr_t *eth_hdr, uint8_t *packet, unsigned int len, struct sr_if *src_inf)
{
    /* Sanity Check: Minimum Length & Checksum*/

    /* Decrement TTL by 1 */
    ip_hdr->ip_ttl--;
    if (ip_hdr->ip_ttl == 0)
    {
        /* Send ICMP Message Time Exceeded */
        printf("ICMP Message Time Exceeded.\n");
        send_icmp_message(sr, packet, src_inf, 11, 0, len);
        return;
    }

    /* Recompute checksum and add back in */
    ip_hdr->ip_sum = 0;
    ip_hdr->ip_sum = cksum(ip_hdr, sizeof(sr_ip_hdr_t));

    /* Check the routing table and compare the values to the destination IP address */
    struct sr_rt *cur_node = sr->routing_table;
    uint32_t matching_mask = 0;
    uint32_t matching_address;
    char inf[sr_IFACE_NAMELEN];

    while (cur_node)
    {
        /* Compare the packet destination and the destination in the routing table node, record how many bits match */
        printf("Checking Longest Prefix...\n");
        check_longest_prefix(cur_node, ip_hdr->ip_dst, &matching_mask, &matching_address, inf);
        cur_node = cur_node->next;
    }
    if (matching_address)
    {
        printf("Longest Prefix Matched!\n");
        /*
		* Check the ARP cache for the next-hop MAC address corresponding to the next-hop IP
		* If it's there, send it
		* Otherwise, send an ARP request for the next-hop IP (if one hasn’t been sent within the last second), and add the packet to the queue of packets waiting on this ARP request.
		*/
        struct sr_arpentry *matching_entry = sr_arpcache_lookup(&sr->cache, matching_address);
        /* Update the destination and source information for this package */
        if (matching_entry)
        {
            printf("There is a macthing entry.\n");
            memcpy(eth_hdr->ether_dhost, matching_entry->mac, ETHER_ADDR_LEN);
            memcpy(eth_hdr->ether_shost, sr_get_interface(sr, inf)->addr, ETHER_ADDR_LEN);
            sr_send_packet(sr, packet, len, inf);
            free(matching_entry);
        }
        else
        {
            /* There was no entry in the ARP cache */
            printf("There was no entry in the ARP cache.\n");
            struct sr_arpreq *req = sr_arpcache_queuereq(&sr->cache, matching_address, packet, len, inf);
            handle_arpreq(req, sr);
        }
    }
    else
    {
        /* Send ICMP Net unreachable */
        printf("ICMP Net Unreachable.\n");
        send_icmp_message(sr, packet, src_inf, 3, 0, len);
    }
    /* If we get here, then matching_address was null, then we drop the packet and send an error */
}

void check_longest_prefix(struct sr_rt *cur_node, uint32_t packet_dest, uint32_t *matching_mask, uint32_t *matching_address, char *inf)
{
    /* Mask the packet's destination address to get the prefix */
    int masked_dest = packet_dest & cur_node->mask.s_addr;
    /* If the prefix matches the entry's destination as well, it's a match */
    /* If doesn't work try: if (masked_dest == cur_node->dest.s_addr & cur_node->mask.s_addr) instead */
    if (masked_dest == (cur_node->dest.s_addr & cur_node->mask.s_addr))
    {
        /* If this is true then we know that this match is our best match (since the number of bits compared was higher)
         Save the data for comparison later */
        if (cur_node->mask.s_addr > *matching_mask)
        {
            *matching_mask = cur_node->mask.s_addr;
            *matching_address = cur_node->gw.s_addr;
            strncpy(inf, cur_node->interface, sr_IFACE_NAMELEN);
        }
        /* If it's false then it's not our best match, just ignore it */
    }
    /* If the prefix doesn't match then we do nothing */
}<|MERGE_RESOLUTION|>--- conflicted
+++ resolved
@@ -337,16 +337,6 @@
 
     /* sr_send_packet(sr, icmp_packet, icmp_packet_len, inf->name); */
 
-<<<<<<< HEAD
-    /* Initiate ARP Request if it's an echo reply */
-    if (icmp_type == 0 && icmp_code == 0) {
-        if (sr_arpcache_lookup(&sr->cache, ip_hdr->ip_dst)) {
-            sr_send_packet(sr, icmp_packet, icmp_packet_len, inf->name);
-        } else {
-            struct sr_arpreq *req = sr_arpcache_queuereq(&sr->cache, ip_hdr->ip_dst, icmp_packet, icmp_packet_len, inf->name);
-            handle_arpreq(req, sr);
-        }
-=======
     /* Send ARP Request if it's an echo reply */
     /*if (icmp_type == 0 && icmp_code == 0) {*/
     struct sr_arpentry *entry = sr_arpcache_lookup(&sr->cache, ip_hdr->ip_dst);
@@ -361,32 +351,8 @@
         struct sr_arpreq *req = sr_arpcache_queuereq(&sr->cache, ip_hdr->ip_dst, icmp_packet, icmp_packet_len,
                                                      inf->name);
         handle_arpreq(req, sr);
->>>>>>> dacae074
     }
     /*}*/
-
-    /* Send to outgoing interface for destination host unreachable */
-    if (icmp_type == 3 && icmp_code == 1) {
-        struct sr_rt *cur_node;
-        uint32_t matching_mask = 0, matching_address;
-        char tar_inf[sr_IFACE_NAMELEN];
-        for (cur_node = sr->routing_table; cur_node; cur_node = cur_node->next)
-            check_longest_prefix(cur_node, ip_hdr->ip_dst, &matching_mask, &matching_address, tar_inf);
-        if (matching_address) {
-            struct sr_arpentry *entry = sr_arpcache_lookup(&sr->cache, matching_address);
-            if (entry) {
-                sr_ethernet_hdr_t *eth_hdr = (sr_ethernet_hdr_t *)icmp_packet;
-                memcpy(eth_hdr->ether_dhost, entry->mac, ETHER_ADDR_LEN);
-                memcpy(eth_hdr->ether_shost, sr_get_interface(sr, tar_inf)->addr, ETHER_ADDR_LEN);
-                sr_send_packet(sr, icmp_packet, icmp_packet_len, tar_inf);
-                free(entry);
-            } else {
-                struct sr_arpreq *req = sr_arpcache_queuereq(&sr->cache, matching_address, icmp_packet, icmp_packet_len, tar_inf);
-                handle_arpreq(req, sr);
-            }
-
-        }
-    }
 
     free(icmp_packet);
 }
